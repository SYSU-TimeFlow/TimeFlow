--- conflicted
+++ resolved
@@ -393,11 +393,7 @@
             <!-- 事件渲染区域 -->
             <div class="events absolute top-0 left-0 right-0">
               <template
-<<<<<<< HEAD
                 v-for="(group, groupIdx) in uiStore.getEventGroups(
-=======
-                v-for="(group, groupIdx) in getEventGroups(
->>>>>>> 56184679
                   eventStore.getEventsForDay(new Date(uiStore.currentDate))
                 )"
                 :key="groupIdx"
