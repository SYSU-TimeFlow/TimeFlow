--- conflicted
+++ resolved
@@ -172,11 +172,7 @@
           <div class="bg-white"></div>
           <!-- 渲染每一天的表头（星期几和日期） -->
           <div
-<<<<<<< HEAD
             v-for="(day, idx) in uiStore.weekViewDays"
-=======
-            v-for="(day, idx) in weekViewDays"
->>>>>>> 5ab89ea8
             :key="idx"
             class="day-header text-center p-2 border-b border-gray-200 bg-white"
           >
@@ -199,11 +195,7 @@
               :key="hour"
               class="time-label h-16 text-xs text-gray-500 text-right -translate-y-3 flex items-start justify-end"
             >
-<<<<<<< HEAD
               {{ uiStore.formatHour(hour - 1) }}
-=======
-              {{ formatHour(hour - 1) }}
->>>>>>> 5ab89ea8
             </div>
           </div>
           <!-- 事件网格区：每一列代表一天 -->
@@ -211,26 +203,15 @@
             <!-- 小时格子背景 -->
             <div v-for="hour in 24" :key="hour" class="contents">
               <div
-<<<<<<< HEAD
                 v-for="(day, idx) in uiStore.weekViewDays"
                 :key="idx"
                 class="hour-cell h-16 border-b border-gray-200 relative hover:bg-gray-50"
                 @click="uiStore.handleHourClick(day, hour-1)"
-=======
-                v-for="(day, idx) in weekViewDays"
-                :key="idx"
-                class="hour-cell h-16 border-b border-gray-200 relative hover:bg-gray-50"
-                @click="$emit('handle-hour-click', day, hour-1)"
->>>>>>> 5ab89ea8
               ></div>
             </div>
             <!-- 事件渲染区域 -->
             <div
-<<<<<<< HEAD
               v-for="(day, idx) in uiStore.weekViewDays"
-=======
-              v-for="(day, idx) in weekViewDays"
->>>>>>> 5ab89ea8
               :key="idx"
               class="absolute left-0 top-0 h-full"
               :style="{ width: `calc(100% / 7)`, left: `calc(${100 * idx / 7}% )` }"
@@ -241,42 +222,25 @@
                 :key="event.id"
                 class="day-event absolute rounded-sm px-2 py-1 overflow-hidden cursor-pointer"
                 :style="{
-<<<<<<< HEAD
                   top: `${uiStore.calculateEventTop(event)}px`, // 计算事件的垂直位置
                   height: `${uiStore.calculateEventHeight(event)}px`, // 计算事件的高度
-=======
-                  top: `${calculateEventTop(event)}px`, // 计算事件的垂直位置
-                  height: `${calculateEventHeight(event)}px`, // 计算事件的高度
->>>>>>> 5ab89ea8
                   left: '4px',
                   right: '4px',
                   backgroundColor: event.categoryColor + '33',
                   borderLeft: `3px solid ${event.categoryColor}`,
                   zIndex: 10, // 保证事件渲染在网格之上
                 }"
-<<<<<<< HEAD
                 @click.stop="eventStore.openEventDetails(event)"
-=======
-                @click.stop="$emit('open-event-details', event)"
->>>>>>> 5ab89ea8
               >
                 <div
                   class="event-time text-xs font-medium"
                   :style="{ color: event.categoryColor }"
                 >
-<<<<<<< HEAD
                   {{ eventStore.formatEventTime(event) }}
                 </div>
                 <div
                   class="event-title text-sm font-medium truncate"
                   :style="{ color: uiStore.getContrastColor(event.categoryColor) }"
-=======
-                  {{ formatEventTime(event) }}
-                </div>
-                <div
-                  class="event-title text-sm font-medium truncate"
-                  :style="{ color: getContrastColor(event.categoryColor) }"
->>>>>>> 5ab89ea8
                 >
                   {{ event.title }}
                 </div>
@@ -333,11 +297,7 @@
             <div class="events absolute top-0 left-0 right-0">
               <!-- 单个事件项 -->
               <div
-<<<<<<< HEAD
                 v-for="event in getEventsForDay(uiStore.currentDate)"
-=======
-                v-for="event in getEventsForDay(currentDate)"
->>>>>>> 5ab89ea8
                 :key="event.id"
                 class="day-event absolute rounded-sm px-2 py-1 overflow-hidden cursor-pointer"
                 :style="{
